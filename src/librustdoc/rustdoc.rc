//! Rustdoc - The Rust documentation generator

#[link(name = "rustdoc",
       vers = "0.5",
       uuid = "f8abd014-b281-484d-a0c3-26e3de8e2412",
       url = "https://github.com/mozilla/rust/tree/master/src/rustdoc")];

#[comment = "The Rust documentation generator"];
#[license = "MIT"];
#[crate_type = "lib"];

#[no_core];
#[legacy_modes];

#[allow(vecs_implicitly_copyable)];
#[allow(non_implicitly_copyable_typarams)];
#[allow(deprecated_mode)];
#[allow(deprecated_pattern)];

extern mod core(vers = "0.5");
extern mod std(vers = "0.5");
extern mod rustc(vers = "0.5");
extern mod syntax(vers = "0.5");

use core::*;
use std::par;

mod pass;
mod config;
mod parse;
mod extract;
mod attr_parser;
mod doc;
mod markdown_index_pass;
mod markdown_pass;
mod markdown_writer;
mod fold;
mod path_pass;
mod attr_pass;
mod tystr_pass;
mod prune_hidden_pass;
mod desc_to_brief_pass;
mod text_pass;
mod unindent_pass;
mod trim_pass;
mod astsrv;
mod demo;
mod sort_pass;
mod sort_item_name_pass;
mod sort_item_type_pass;
mod page_pass;
mod sectionalize_pass;
mod escape_pass;
mod prune_private_pass;
<<<<<<< HEAD
mod util;
=======

use doc::ItemUtils;
use doc::Item;
use pass::Pass;
use config::Config;

fn main() {
    let args = os::args();

    if args.contains(&~"-h") || args.contains(&~"--help") {
        config::usage();
        return;
    }

    let config = match config::parse_config(args) {
      Ok(config) => config,
      Err(err) => {
        io::println(fmt!("error: %s", err));
        return;
      }
    };

    run(config);
}

/// Runs rustdoc over the given file
fn run(config: Config) {

    let source_file = config.input_crate;

    // Create an AST service from the source code
    do astsrv::from_file(source_file.to_str()) |srv| {

        // Just time how long it takes for the AST to become available
        do time(~"wait_ast") {
            do astsrv::exec(srv) |_ctxt| { }
        };

        // Extract the initial doc tree from the AST. This contains
        // just names and node ids.
        let doc = time(~"extract", || {
            let default_name = source_file;
            extract::from_srv(srv, default_name.to_str())
        });

        // Refine and publish the document
        pass::run_passes(srv, doc, ~[
            // Generate type and signature strings
            tystr_pass::mk_pass(),
            // Record the full paths to various nodes
            path_pass::mk_pass(),
            // Extract the docs attributes and attach them to doc nodes
            attr_pass::mk_pass(),
            // Perform various text escaping
            escape_pass::mk_pass(),
            // Remove things marked doc(hidden)
            prune_hidden_pass::mk_pass(),
            // Remove things that are private
            // XXX enable this after 'export' is removed in favor of 'pub'
            // prune_private_pass::mk_pass(),
            // Extract brief documentation from the full descriptions
            desc_to_brief_pass::mk_pass(),
            // Massage the text to remove extra indentation
            unindent_pass::mk_pass(),
            // Split text into multiple sections according to headers
            sectionalize_pass::mk_pass(),
            // Trim extra spaces from text
            trim_pass::mk_pass(),
            // Sort items by name
            sort_item_name_pass::mk_pass(),
            // Sort items again by kind
            sort_item_type_pass::mk_pass(),
            // Create indexes appropriate for markdown
            markdown_index_pass::mk_pass(config),
            // Break the document into pages if required by the
            // output format
            page_pass::mk_pass(config.output_style),
            // Render
            markdown_pass::mk_pass(
                markdown_writer::make_writer_factory(config)
            )
        ]);
    }
}

fn time<T>(what: ~str, f: fn() -> T) -> T {
    let start = std::time::precise_time_s();
    let rv = f();
    let end = std::time::precise_time_s();
    info!("time: %3.3f s    %s", end - start, what);
    move rv
}
>>>>>>> 8179e268
<|MERGE_RESOLUTION|>--- conflicted
+++ resolved
@@ -52,9 +52,7 @@
 mod sectionalize_pass;
 mod escape_pass;
 mod prune_private_pass;
-<<<<<<< HEAD
 mod util;
-=======
 
 use doc::ItemUtils;
 use doc::Item;
@@ -146,5 +144,4 @@
     let end = std::time::precise_time_s();
     info!("time: %3.3f s    %s", end - start, what);
     move rv
-}
->>>>>>> 8179e268
+}